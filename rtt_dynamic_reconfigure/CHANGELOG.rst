^^^^^^^^^^^^^^^^^^^^^^^^^^^^^^^^^^^^^^^^^^^^^
Changelog for package rtt_dynamic_reconfigure
^^^^^^^^^^^^^^^^^^^^^^^^^^^^^^^^^^^^^^^^^^^^^

<<<<<<< HEAD
2.9.0 (2017-05-02)
------------------
* rtt_dynamic_reconfigure: create a partially filled PropertyBag from a Config message that only has a subset of fields
* rtt_dynamic_reconfigure: support both, non-const and const updateProperties callback signatures
  This is an improved version of https://github.com/orocos/rtt_ros_integration/pull/81 that is backwards-compatible
  to existing components that provide the const-variant of the callback.
* rtt_dynamic_reconfigure: allow the update callback to change the values in the propertybag
  This fixes a thread-safety issue with the previous commit b603585e9f74b3a553347301b44c73b0249856a1.
  But the user-defined update callback has to update the referenced bag manually in case it modified
  some property values.
* rtt_dynamic_reconfigure: publish updated property values in setConfigCallback() instead of desired once
  Rebuild new_config ConfigType from owner's PropertyBag before serializing and publishing dynamic_reconfigure msg from PropertyBag.
  The user might have modified the property values in one of the callbacks.
* rtt_dynamic_reconfigure: fixed potential deadlock in refresh() for RTT prior to 2.9
  We do not know for sure which thread is calling this method/operation, but we can check if the current
  thread is the same as the thread that will process the update/notify operation. If yes, we clone the
  underlying OperationCaller implementation and set the caller to the processing engine. In this case
  RTT <2.9 should always call the operation directly as if it would be a ClientThread operation:
  https://github.com/orocos-toolchain/rtt/blob/toolchain-2.8/rtt/base/OperationCallerInterface.hpp#L79
  RTT 2.9 and above already checks the caller thread internally and therefore does not require this hack.
* Added individual changelogs and bumped versions to 2.9.0
* Contributors: Johannes Meyer, Viktor Kunovski
=======
2.8.6 (2017-11-15)
------------------
* rtt_dynamic_reconfigure: fix a bug that duplicate ids when generating a parameter description from a property tree
  The `id` field of each groups in a dynamic_reconfigure/ConfigDescription message must be unique and some groups
  might reference another as their parent. Without this patch the ids were assigned locally and were only unique within
  the same group, which confused rqt_reconfigure and the dynparam console client when they try to rebuild the tree
  hierarchy in more complex cases.
* Contributors: Johannes Meyer
>>>>>>> 949b1710

2.8.5 (2017-03-28)
------------------
* Merge pull request `#86 <https://github.com/orocos/rtt_ros_integration/issues/86>`_ from orocos/rtt_dynamic_reconfigure-check-updated-properties
  rtt_dynamic_reconfigure: report updated property values in the service response (indigo-devel)
* Contributors: Johannes Meyer

2.8.4 (2016-11-26)
------------------

2.8.3 (2016-07-20)
------------------
* rtt_dynamic_reconfigure: fixed potential deadlock in refresh() for RTT prior to 2.9
* rtt_dynamic_reconfigure: set owner of default updateCallback implementation
* Contributors: Johannes Meyer

2.8.2 (2015-06-12)
------------------
* rtt_dynamic_reconfigure: added support for Property composition and decomposition and fixed reconfiguration of nested properties
* rtt_dynamic_reconfigure: fixed AutoConfig maximum value for type unsigned int
* rtt_dynamic_reconfigure: fixed property updating from config in AutoConfig
* Contributors: Johannes Meyer

2.8.1 (2015-03-16)
------------------
* see `rtt_ros_integratoin/CHANGELOG.rst <../rtt_ros_integration/CHANGELOG.rst>`_<|MERGE_RESOLUTION|>--- conflicted
+++ resolved
@@ -2,7 +2,6 @@
 Changelog for package rtt_dynamic_reconfigure
 ^^^^^^^^^^^^^^^^^^^^^^^^^^^^^^^^^^^^^^^^^^^^^
 
-<<<<<<< HEAD
 2.9.0 (2017-05-02)
 ------------------
 * rtt_dynamic_reconfigure: create a partially filled PropertyBag from a Config message that only has a subset of fields
@@ -25,7 +24,7 @@
   RTT 2.9 and above already checks the caller thread internally and therefore does not require this hack.
 * Added individual changelogs and bumped versions to 2.9.0
 * Contributors: Johannes Meyer, Viktor Kunovski
-=======
+
 2.8.6 (2017-11-15)
 ------------------
 * rtt_dynamic_reconfigure: fix a bug that duplicate ids when generating a parameter description from a property tree
@@ -34,7 +33,7 @@
   the same group, which confused rqt_reconfigure and the dynparam console client when they try to rebuild the tree
   hierarchy in more complex cases.
 * Contributors: Johannes Meyer
->>>>>>> 949b1710
+
 
 2.8.5 (2017-03-28)
 ------------------
