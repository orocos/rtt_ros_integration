
#include <time.h>
#include <rtt/RTT.hpp>

#include <rtt_rosclock/rtt_rosclock.h>
#include <rtt_rosclock/rtt_rosclock_sim_clock_activity.h>
#include <rtt_rosclock/rtt_rosclock_sim_clock_thread.h>

namespace rtt_rosclock {
  boost::shared_ptr<rtt_rosclock::SimClockThread> sim_clock_thread;
}

const ros::Time rtt_rosclock::rtt_now() 
{
  //return ros::Time(((double)RTT::os::TimeService::ticks2nsecs(RTT::os::TimeService::Instance()->getTicks()))*1E-9);
  uint64_t nsec64 = RTT::os::TimeService::ticks2nsecs(RTT::os::TimeService::Instance()->getTicks()); //RTT::os::TimeService::Instance()->getNSecs();
  uint32_t sec = nsec64 / 1E9;
  uint32_t nsec = (uint32_t)(nsec64 - (sec*1E9));
  return ros::Time(sec, nsec);
}

const ros::Time rtt_rosclock::ros_now() 
{
  return ros::Time::now();
}

const ros::Time rtt_rosclock::host_rt_now() 
{
  if(SimClockThread::GetInstance() && SimClockThread::GetInstance()->simTimeEnabled()) {
    return rtt_now();   
  } else {
    #ifdef __XENO__
    // Use Xenomai 2.6 feature to get the NTP-synched real-time clock
    timespec ts = {0,0};
    int ret = clock_gettime(CLOCK_HOST_REALTIME, &ts);
    if(ret) {
      RTT::log(RTT::Error) << "Could not query CLOCK_HOST_REALTIME (" << CLOCK_HOST_REALTIME <<"): "<< errno << RTT::endlog();
    }

<<<<<<< HEAD
  return ros::Time(ts.tv_sec, ts.tv_nsec);
#else 
  ros::WallTime now(ros::WallTime::now());
  return ros::Time(now.sec, now.nsec);
#endif
=======
    return ros::Time(ts.tv_sec, ts.tv_nsec);
    #else 
    return ros::Time::now();
    #endif
  }
>>>>>>> 42b5deff
}

const RTT::Seconds rtt_rosclock::host_rt_offset_from_rtt() 
{
  return (rtt_rosclock::host_rt_now() - rtt_rosclock::rtt_now()).toSec();
}

void rtt_rosclock::use_ros_clock_topic()
{
  sim_clock_thread = SimClockThread::Instance();
  SimClockThread::Instance()->useROSClockTopic();
}

void rtt_rosclock::use_manual_clock()
{
  sim_clock_thread = SimClockThread::Instance();
  SimClockThread::Instance()->useManualClock();
}

const bool rtt_rosclock::set_sim_clock_activity(RTT::TaskContext *t)
{
  sim_clock_thread = SimClockThread::Instance();
  if (!t) return false;
  return t->setActivity(new SimClockActivity(t->getPeriod()));
}

const bool rtt_rosclock::enable_sim()
{
  sim_clock_thread = SimClockThread::Instance();
  return SimClockThread::Instance()->start();
}

const bool rtt_rosclock::disable_sim() 
{
  sim_clock_thread = SimClockThread::Instance();
  return SimClockThread::Instance()->stop();
}

void rtt_rosclock::update_sim_clock(const ros::Time new_time)
{
  sim_clock_thread = SimClockThread::Instance();
  SimClockThread::Instance()->updateClock(new_time);
}<|MERGE_RESOLUTION|>--- conflicted
+++ resolved
@@ -37,19 +37,12 @@
       RTT::log(RTT::Error) << "Could not query CLOCK_HOST_REALTIME (" << CLOCK_HOST_REALTIME <<"): "<< errno << RTT::endlog();
     }
 
-<<<<<<< HEAD
-  return ros::Time(ts.tv_sec, ts.tv_nsec);
-#else 
-  ros::WallTime now(ros::WallTime::now());
-  return ros::Time(now.sec, now.nsec);
-#endif
-=======
     return ros::Time(ts.tv_sec, ts.tv_nsec);
     #else 
-    return ros::Time::now();
+    ros::WallTime now(ros::WallTime::now());
+    return ros::Time(now.sec, now.nsec);
     #endif
   }
->>>>>>> 42b5deff
 }
 
 const RTT::Seconds rtt_rosclock::host_rt_offset_from_rtt() 
