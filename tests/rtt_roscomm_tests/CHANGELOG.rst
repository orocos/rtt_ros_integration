--- conflicted
+++ resolved
@@ -2,16 +2,8 @@
 Changelog for package rtt_roscomm_tests
 ^^^^^^^^^^^^^^^^^^^^^^^^^^^^^^^^^^^^^^^
 
-<<<<<<< HEAD
-Forthcoming
------------
-* tests: split off out-of-band ROS transport test using rostest and integrated create_rtt_msgs test with catkin
-* tests: add USE_OROCOS_INCLUDE_DIRS explicitly and remove orocos_generate_package() calls for tests
-* rtt_roscomm_tests: added an out-of-band test using the ROS transport
-=======
 2.8.4 (2016-11-26)
 ------------------
->>>>>>> aa30fefb
 
 2.8.3 (2016-07-20)
 ------------------
