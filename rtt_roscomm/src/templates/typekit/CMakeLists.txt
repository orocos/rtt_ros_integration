find_package(OROCOS-RTT 2.0.0 COMPONENTS rtt-scripting rtt-marshalling rtt-transport-mqueue rtt-transport-corba)
if (NOT OROCOS-RTT_FOUND)
  message(FATAL_ERROR "\n   RTT not found. Is the version correct? Use the CMAKE_PREFIX_PATH cmake or environment variable to point to the installation directory of RTT.")
else()
  include(${OROCOS-RTT_USE_FILE_PATH}/UseOROCOS-RTT.cmake)
  #add_definitions( -DRTT_COMPONENT )
endif()

include(AddFileDependencies)

# mqueue transport
OPTION(ENABLE_MQ "Build posix message queue transport plugin for ${_package}" OFF)
if(ENABLE_MQ)
  if (OROCOS-RTT_MQUEUE_FOUND)
    message(STATUS "Building MQueue transport plugin for ROS messages in package ${_package} with ${OROCOS-RTT_MQUEUE_LIBRARIES}")
  else()
    message(WARNING "Disabled built of posix message queue transport plugin for ${_package} because the RTT mqueue plugin could not be found.")
    set(ENABLE_MQ OFF CACHE BOOL "Build posix message queue transport plugin for ${_package} (forced to OFF)" FORCE)
  endif()
endif()

# corba transport
OPTION(ENABLE_CORBA "Build CORBA transport plugin for ${_package}" OFF)
if(ENABLE_CORBA)
  if(OROCOS-RTT_CORBA_FOUND)
    message(STATUS "Building CORBA transport plugin for ROS messages in package ${_package} with ${OROCOS-RTT_CORBA_LIBRARIES}")
  else()
    message(WARNING "Disabled built of CORBA transport plugin for ${_package} because the RTT CORBA plugin could not be found.")
    set(ENABLE_CORBA OFF CACHE BOOL "Build CORBA transport plugin for ${_package} (forced to OFF)" FORCE)
  endif()
endif()

# Configure source and destination paths of generated files
rtt_roscomm_destinations()
set(_template_typekit_dst_dir "${rtt_roscomm_GENERATED_HEADERS_OUTPUT_DIRECTORY}/orocos/${_package}/typekit")

# Check if we're generating code for messages in this package
if("${_package}" STREQUAL "${PROJECT_NAME}")
  set(${_package}_FOUND True)
else()
  find_package(${_package} QUIET)
endif()

find_package(genmsg REQUIRED)

# Get all .msg files
if(${_package}_FOUND AND NOT ROSBUILD_init_called)
  # Use catkin-based genmsg to find msg files
  if(genmsg_VERSION VERSION_GREATER 0.4.19)
    set(MSG_FILES)
    # TODO: genmsg API is unstable at this level
    foreach(FILE ${${_package}_MESSAGE_FILES})
      if(IS_ABSOLUTE "${FILE}")
        list(APPEND MSG_FILES ${FILE})
      else()
        list(APPEND MSG_FILES ${${_package}_DIR}/../${FILE})
      endif()
    endforeach()
  else()
    message(SEND_ERROR "genmsg version must be 0.4.19 or greater to generate RTT typekits for ROS messages")
  endif()
elseif(ROSBUILD_init_called)
  # try to find rosbuild-style message package
  rosbuild_find_ros_package(${_package})
  if(DEFINED ${_package}_PACKAGE_PATH)
    set(${_package}_FOUND TRUE)
    set(${_package}_INCLUDE_DIRS "${${_package}_PACKAGE_PATH}/include")
    file(GLOB MSG_FILES "${${_package}_PACKAGE_PATH}/msg/*.msg")
    set(${_package}_EXPORTED_TARGETS)
  endif()
endif()

# message package not found
if(NOT ${_package}_FOUND)
  message(SEND_ERROR "Package ${_package} not found. Will not generate RTT typekit.")
  return()
endif()

# Return if nothing to do
if( "${MSG_FILES}" STREQUAL "" )
  message(STATUS "ros_generate_rtt_typekit: Could not find any .msg files in the ${_package} package.")
  return()
endif()

# Set the boost header generation script path
set(CREATE_BOOST_HEADER_EXE_PATH ${rtt_roscomm_DIR}/create_boost_header.py)

# Store the ros package name
set(ROSPACKAGE ${_package})

# Generate code for each message type
foreach( FILE ${MSG_FILES} )
  # Get just the message name
  string(REGEX REPLACE ".+/\(.+\).msg" "\\1" ROSMSGNAME ${FILE})

  # Define the typenames for this message
  set(ROSMSGTYPE         "${_package}::${ROSMSGNAME}")
  set(ROSMSGTYPENAME     "/${_package}/${ROSMSGNAME}")
  set(ROSMSGCTYPENAME    "/${_package}/c${ROSMSGNAME}")

  # msg_Types.hpp.in, ros_msg_corba_conversion.hpp.in
  set(ROSMSGHEADER "${_package}/${ROSMSGNAME}.h")
  # ros_msg_typekit_plugin.cpp.in, ros_msg_typekit_package.cpp.in
  set(ROSMSGBOOSTHEADER "${_package}/boost/${ROSMSGNAME}.h")
  # ros_msg_typekit_plugin.cpp.in, ros_msg_typekit_package.cpp.in
  set(ROSMSGBOOSTHEADERS "${ROSMSGBOOSTHEADERS}#include <orocos/${ROSMSGBOOSTHEADER}>\n")
  # ros_msg_corba_conversion.hpp.in
  set(ROSMSGCORBABOOSTHEADER "#include <orocos/${ROSMSGBOOSTHEADER}>\n")
  # ros_msg_transport_corba_package.cpp.in
  set(ROSMSGCORBAHEADERS "${ROSMSGCORBAHEADERS}#include \"ros_${ROSMSGNAME}_corba_conversion.hpp\"\n")
  # Types.hpp.in, ros_msg_typekit_package.cpp.in
  set(ROSMSGTYPES        "${ROSMSGTYPES}        rtt_ros_addType_${_package}_${ROSMSGNAME}(); // factory function for adding TypeInfo.\n")
  # ros_msg_typekit_package.cpp.in
  set(ROSMSGTYPEDECL     "${ROSMSGTYPEDECL}        void rtt_ros_addType_${_package}_${ROSMSGNAME}();\n")
  # ros_msg_typekit_plugin.cpp.in
  set(ROSMSGTYPELINE "
      void rtt_ros_addType_${_package}_${ROSMSGNAME}() {
           // Only the .msg type is sent over ports. The msg[] (variable size) and  cmsg[] (fixed size) exist only as members of larger messages
           RTT::types::Types()->addType( new types::StructTypeInfo<${ROSMSGTYPE}>(\"${ROSMSGTYPENAME}\") );
           RTT::types::Types()->addType( new types::PrimitiveSequenceTypeInfo<std::vector<${ROSMSGTYPE}> >(\"${ROSMSGTYPENAME}[]\") );
           RTT::types::Types()->addType( new types::CArrayTypeInfo<RTT::types::carray<${ROSMSGTYPE}> >(\"${ROSMSGCTYPENAME}[]\") );
      }\n")
  # ros_msg_transport_package.cpp.in
  set(ROSMSGTRANSPORTS   "${ROSMSGTRANSPORTS}       if(name == \"${ROSMSGTYPENAME}\") { return ti->addProtocol(ORO_ROS_PROTOCOL_ID,new RosMsgTransporter<${ROSMSGTYPE}>());} else\n")
  # ros_msg_mqueue_transport_package.cpp.in
  set(MQMSGTRANSPORTS   "${MQMSGTRANSPORTS}         if(name == \"${ROSMSGTYPENAME}\") { return ti->addProtocol(ORO_MQUEUE_PROTOCOL_ID, new RTT::mqueue::MQTemplateProtocol<${ROSMSGTYPE}>());} else\n")
  # ros_corba_transport_package.cpp.in
  set(CORBAMSGTRANSPORTS   "${CORBAMSGTRANSPORTS}         if(name == \"${ROSMSGTYPENAME}\") { return ti->addProtocol(ORO_CORBA_PROTOCOL_ID, new RTT::corba::CorbaTemplateProtocol<${ROSMSGTYPE}>());} else\n")
  # Types.hpp.in
  set(ROSMSGTYPESHEADERS "${ROSMSGTYPESHEADERS}#include \"${ROSMSGNAME}.h\"\n")

  # Necessary for create_boost_header.py command below
  set(_ROSMSG_GENERATED_BOOST_HEADER  "${rtt_roscomm_GENERATED_HEADERS_OUTPUT_DIRECTORY}/orocos/${ROSMSGBOOSTHEADER}")
  list(APPEND ROSMSGS_GENERATED_BOOST_HEADERS ${_ROSMSG_GENERATED_BOOST_HEADER})

  add_custom_command(
    OUTPUT ${_ROSMSG_GENERATED_BOOST_HEADER}
    COMMAND ${CREATE_BOOST_HEADER_EXE_PATH} ${_package} "${_package}/${ROSMSGNAME}" ${FILE} ${_ROSMSG_GENERATED_BOOST_HEADER}
    WORKING_DIRECTORY ${PROJECT_SOURCE_DIR}
    DEPENDS ${FILE} ${${_package}_EXPORTED_TARGETS} ${CREATE_BOOST_HEADER_EXE_PATH}
    VERBATIM)

  #set_source_files_properties(${ROSMSGS_GENERATED_BOOST_HEADERS} PROPERTIES GENERATED TRUE)

  # Message-specific typekit module
  configure_file(
    ros_msg_typekit_plugin.cpp.in
    ${CMAKE_CURRENT_BINARY_DIR}/ros_${ROSMSGNAME}_typekit_plugin.cpp @ONLY )
  list(APPEND rtt-${_package}-typekit_SOURCES ${CMAKE_CURRENT_BINARY_DIR}/ros_${ROSMSGNAME}_typekit_plugin.cpp )
  add_file_dependencies( ${CMAKE_CURRENT_BINARY_DIR}/ros_${ROSMSGNAME}_typekit.cpp ${FILE})

  # Conversion header for CORBA
  if(ENABLE_CORBA)
    configure_file(
      ros_msg_corba_conversion.hpp.in
      ${CMAKE_CURRENT_BINARY_DIR}/ros_${ROSMSGNAME}_corba_conversion.hpp @ONLY )
    list(APPEND rtt-${_package}-ros-transport-corba_SOURCES ${CMAKE_CURRENT_BINARY_DIR}/ros_${ROSMSGNAME}_corba_conversion.hpp )
    add_file_dependencies( ${CMAKE_CURRENT_BINARY_DIR}/ros_${ROSMSGNAME}_corba_conversion.hpp ${FILE})
  endif()

  # Types.hpp helper for extern templates
  configure_file(
    msg_Types.hpp.in
    ${_template_typekit_dst_dir}/${ROSMSGNAME}.h @ONLY )
endforeach( FILE ${MSG_FILES} )

configure_file(
  ros_package_typekit.cpp.in
  ${CMAKE_CURRENT_BINARY_DIR}/ros_${_package}_typekit.cpp @ONLY )
list(APPEND rtt-${_package}-typekit_SOURCES ${CMAKE_CURRENT_BINARY_DIR}/ros_${_package}_typekit.cpp )

configure_file(
  ros_package_transport.cpp.in
  ${CMAKE_CURRENT_BINARY_DIR}/ros_${_package}_transport.cpp @ONLY )
list(APPEND rtt-${_package}-ros-transport_SOURCES ${CMAKE_CURRENT_BINARY_DIR}/ros_${_package}_transport.cpp )

if(ENABLE_MQ)
  configure_file(
    ros_package_transport_mqueue.cpp.in
    ${CMAKE_CURRENT_BINARY_DIR}/ros_${_package}_transport_mqueue.cpp @ONLY )
  list(APPEND rtt-${_package}-ros-transport-mqueue_SOURCES ${CMAKE_CURRENT_BINARY_DIR}/ros_${_package}_transport_mqueue.cpp )
endif()

if(ENABLE_CORBA)
  configure_file(
    ros_package_transport_corba.cpp.in
    ${CMAKE_CURRENT_BINARY_DIR}/ros_${_package}_transport_corba.cpp @ONLY )
  list(APPEND rtt-${_package}-ros-transport-corba_SOURCES ${CMAKE_CURRENT_BINARY_DIR}/ros_${_package}_transport_corba.cpp )
endif()

# Both are equivalent
configure_file(
  Types.hpp.in
  ${_template_typekit_dst_dir}/Types.hpp @ONLY )
configure_file(
  Types.h.in
  ${_template_typekit_dst_dir}/Types.h @ONLY )

include_directories(
  ${rtt_roscomm_GENERATED_HEADERS_OUTPUT_DIRECTORY}
  ${rtt_roscomm_GENERATED_HEADERS_OUTPUT_DIRECTORY}/orocos
  ${rtt_roscomm_GENERATED_HEADERS_INSTALL_DESTINATION}/orocos
  ${USE_OROCOS_INCLUDE_DIRS}
  ${catkin_INCLUDE_DIRS}
  ${${_package}_INCLUDE_DIRS})

<<<<<<< HEAD
if(ENABLE_CORBA)
  list(APPEND CMAKE_MODULE_PATH ${CMAKE_CURRENT_SOURCE_DIR}/config)
  set(ENABLE_CORBA TRUE)
  find_package(Corba REQUIRED)
  FILE( GLOB IDLS [^.]*.idl )
  set(CORBA_GEN_CPP "") 
  set(CORBA_GEN_HPP "")
  ORO_ADD_CORBA_SERVERS(CORBA_GEN_CPP HPP ${IDLS} )
  ADD_CUSTOM_TARGET( idl-ros-${_package} DEPENDS ${CORBA_GEN_CPP} ${CORBA_GEN_HPP} COMMENT "Generating sources from .idl files")
  MESSAGE(STATUS "ROS ${_package} Corba HPPS: ${CORBA_GEN_CPP} ${CORBA_GEN_HPP}")
  INCLUDE_DIRECTORIES( ${CMAKE_CURRENT_BINARY_DIR} )
  list(APPEND rtt-${_package}-ros-transport-corba_SOURCES ${CORBA_GEN_CPP} ${CORBA_GEN_HPP})
endif()


=======
>>>>>>> 8a5218a2
# Targets
set(CMAKE_BUILD_TYPE MinSizeRel)
orocos_typekit(rtt-${_package}-typekit ${rtt-${_package}-typekit_SOURCES})
target_link_libraries(rtt-${_package}-typekit ${catkin_LIBRARIES} ${${_package}_LIBRARIES} ${USE_OROCOS_LIBRARIES})
orocos_typekit(rtt-${_package}-ros-transport ${rtt-${_package}-ros-transport_SOURCES})
target_link_libraries(rtt-${_package}-ros-transport ${catkin_LIBRARIES} ${${_package}_LIBRARIES} ${USE_OROCOS_LIBRARIES})

# Build mqueue transport plugin
if(ENABLE_MQ)
  orocos_typekit(rtt-${_package}-ros-transport-mqueue ${rtt-${_package}-ros-transport-mqueue_SOURCES})
  target_link_libraries(rtt-${_package}-ros-transport-mqueue ${catkin_LIBRARIES} ${${_package}_LIBRARIES} ${USE_OROCOS_LIBRARIES} ${OROCOS-RTT_MQUEUE_LIBRARIES})
endif()

# Build corba transport plugin
if(ENABLE_CORBA)
  orocos_typekit(rtt-${_package}-ros-transport-corba ${rtt-${_package}-ros-transport-corba_SOURCES})
  target_link_libraries(rtt-${_package}-ros-transport-corba ${catkin_LIBRARIES} ${${_package}_LIBRARIES} ${USE_OROCOS_LIBRARIES} ${OROCOS-RTT_CORBA_LIBRARIES})
endif()

# Add an explicit dependency between the typekits and message files
# TODO: Add deps for all msg dependencies
if(${_package}_EXPORTED_TARGETS)
  if(NOT ${_package} STREQUAL ${PROJECT_NAME})
    add_dependencies(rtt-${_package}-typekit ${${_package}_EXPORTED_TARGETS})
    add_dependencies(rtt-${_package}-ros-transport ${${_package}_EXPORTED_TARGETS})
    if(TARGET rtt-${_package}-ros-transport-mqueue)
      add_dependencies(rtt-${_package}-ros-transport-mqueue ${${_package}_EXPORTED_TARGETS})
    endif()
    if(TARGET rtt-${_package}-ros-transport-corba)
      add_dependencies(rtt-${_package}-ros-transport-corba ${${_package}_EXPORTED_TARGETS})
    endif()
  endif()
endif()

# Add the typekit libraries to the dependecies exported by this project
#    LIST(APPEND ${PROJECT_NAME}_EXPORTED_TARGETS "rtt-${_package}-typekit")        # <-- This is already done in orocos_typekit().
#    LIST(APPEND ${PROJECT_NAME}_EXPORTED_TARGETS "rtt-${_package}-ros-transport")  # <-- This is already done in orocos_typekit().
LIST(APPEND ${PROJECT_NAME}_EXPORTED_INCLUDE_DIRS "${rtt_roscomm_GENERATED_HEADERS_OUTPUT_DIRECTORY}/orocos" ${${_package}_INCLUDE_DIRS})

add_file_dependencies(${CMAKE_CURRENT_BINARY_DIR}/ros_${_package}_typekit.cpp ${CMAKE_CURRENT_LIST_FILE} ${ROSMSGS_GENERATED_BOOST_HEADERS})
add_file_dependencies(${CMAKE_CURRENT_BINARY_DIR}/ros_${_package}_transport.cpp ${CMAKE_CURRENT_LIST_FILE} ${ROSMSGS_GENERATED_BOOST_HEADERS})

if(ENABLE_MQ)
  add_file_dependencies(${CMAKE_CURRENT_BINARY_DIR}/ros_${_package}_transport_mqueue.cpp ${CMAKE_CURRENT_LIST_FILE} ${ROSMSGS_GENERATED_BOOST_HEADERS})
endif()

if(ENABLE_CORBA)
  add_file_dependencies(${CMAKE_CURRENT_BINARY_DIR}/ros_${_package}_transport_corba.cpp ${CMAKE_CURRENT_LIST_FILE} ${ROSMSGS_GENERATED_BOOST_HEADERS})
endif()

get_directory_property(_additional_make_clean_files ADDITIONAL_MAKE_CLEAN_FILES)
list(APPEND _additional_make_clean_files "${rtt-${_package}-typekit_SOURCES};${rtt-${_package}-ros-transport_SOURCES};${rtt-${_package}-ros-transport-corba_SOURCES};${rtt-${_package}-ros-transport-mqueue_SOURCES};${rtt_roscomm_GENERATED_HEADERS_OUTPUT_DIRECTORY}/orocos/${_package}")
set_directory_properties(PROPERTIES
  ADDITIONAL_MAKE_CLEAN_FILES "${_additional_make_clean_files}")

# Install generated header files (dependent packages might need them)
if(DEFINED rtt_roscomm_GENERATED_HEADERS_INSTALL_DESTINATION)
  # install(FILES ${ROSMSGS_GENERATED_BOOST_HEADERS} DESTINATION ${rtt_roscomm_GENERATED_HEADERS_INSTALL_DESTINATION}/${_package}/boost/)
  # install(DIRECTORY "${rtt_roscomm_GENERATED_HEADERS_OUTPUT_DIRECTORY}/orocos/${_package}/typekit" DESTINATION ${rtt_roscomm_GENERATED_HEADERS_INSTALL_DESTINATION}/orocos/${_package})
  install(
    DIRECTORY "${rtt_roscomm_GENERATED_HEADERS_OUTPUT_DIRECTORY}/orocos/${_package}"
    DESTINATION "${rtt_roscomm_GENERATED_HEADERS_INSTALL_DESTINATION}/orocos")
endif()

#list(APPEND RTT_ROSCOMM_GENERATED_TARGETS
#  rtt-${_package}-typekit
#  rtt-${_package}-ros-transport
#  )

# Export variables to the PARENT_SCOPE
set(OROCOS_DEFINED_TYPES ${OROCOS_DEFINED_TYPES} PARENT_SCOPE)
set(${PROJECT_NAME}_EXPORTED_TARGETS ${${PROJECT_NAME}_EXPORTED_TARGETS} PARENT_SCOPE)
set(${PROJECT_NAME}_EXPORTED_INCLUDE_DIRS ${${PROJECT_NAME}_EXPORTED_INCLUDE_DIRS} PARENT_SCOPE)<|MERGE_RESOLUTION|>--- conflicted
+++ resolved
@@ -204,24 +204,6 @@
   ${catkin_INCLUDE_DIRS}
   ${${_package}_INCLUDE_DIRS})
 
-<<<<<<< HEAD
-if(ENABLE_CORBA)
-  list(APPEND CMAKE_MODULE_PATH ${CMAKE_CURRENT_SOURCE_DIR}/config)
-  set(ENABLE_CORBA TRUE)
-  find_package(Corba REQUIRED)
-  FILE( GLOB IDLS [^.]*.idl )
-  set(CORBA_GEN_CPP "") 
-  set(CORBA_GEN_HPP "")
-  ORO_ADD_CORBA_SERVERS(CORBA_GEN_CPP HPP ${IDLS} )
-  ADD_CUSTOM_TARGET( idl-ros-${_package} DEPENDS ${CORBA_GEN_CPP} ${CORBA_GEN_HPP} COMMENT "Generating sources from .idl files")
-  MESSAGE(STATUS "ROS ${_package} Corba HPPS: ${CORBA_GEN_CPP} ${CORBA_GEN_HPP}")
-  INCLUDE_DIRECTORIES( ${CMAKE_CURRENT_BINARY_DIR} )
-  list(APPEND rtt-${_package}-ros-transport-corba_SOURCES ${CORBA_GEN_CPP} ${CORBA_GEN_HPP})
-endif()
-
-
-=======
->>>>>>> 8a5218a2
 # Targets
 set(CMAKE_BUILD_TYPE MinSizeRel)
 orocos_typekit(rtt-${_package}-typekit ${rtt-${_package}-typekit_SOURCES})
