// Copyright  (C)  2008  Ruben Smits <ruben dot smits at mech dot kuleuven dot be>

// Author: Ruben Smits <ruben dot smits at mech dot kuleuven dot be>
// Maintainer: Ruben Smits <ruben dot smits at mech dot kuleuven dot be>

// This library is free software; you can redistribute it and/or
// modify it under the terms of the GNU Lesser General Public
// License as published by the Free Software Foundation; either
// version 2.1 of the License, or (at your option) any later version.

// This library is distributed in the hope that it will be useful,
// but WITHOUT ANY WARRANTY; without even the implied warranty of
// MERCHANTABILITY or FITNESS FOR A PARTICULAR PURPOSE.  See the GNU
// Lesser General Public License for more details.

// You should have received a copy of the GNU Lesser General Public
// License along with this library; if not, write to the Free Software
// Foundation, Inc., 51 Franklin St, Fifth Floor, Boston, MA  02110-1301  USA

#include "eigen_toolkit.hpp"
#include <rtt/Property.hpp>
#include <rtt/PropertyBag.hpp>
#include <rtt/types/TemplateTypeInfo.hpp>
#include <rtt/types/Operators.hpp>
#include <rtt/types/OperatorTypes.hpp>
#include <rtt/types/TemplateConstructor.hpp>
#include <rtt/types/Types.hpp>
#include <rtt/Logger.hpp>
#include <rtt/internal/DataSources.hpp>
#include <rtt/internal/mystd.hpp>
#include <rtt/os/StartStopManager.hpp>
#include <rtt/types/TypekitRepository.hpp>
#include <rtt/internal/FusedFunctorDataSource.hpp>
#include <rtt/internal/DataSourceGenerator.hpp>
#include <boost/lexical_cast.hpp>
<<<<<<< HEAD
=======


template class RTT_EXPORT RTT::internal::DataSourceTypeInfo< Eigen::VectorXd >;
template class RTT_EXPORT RTT::internal::DataSource< Eigen::VectorXd >;
template class RTT_EXPORT RTT::internal::AssignableDataSource< Eigen::VectorXd >;
template class RTT_EXPORT RTT::internal::AssignCommand< Eigen::VectorXd >;
template class RTT_EXPORT RTT::internal::ValueDataSource< Eigen::VectorXd >;
template class RTT_EXPORT RTT::internal::ConstantDataSource< Eigen::VectorXd >;
template class RTT_EXPORT RTT::internal::ReferenceDataSource< Eigen::VectorXd >;
template class RTT_EXPORT RTT::OutputPort< Eigen::VectorXd >;
template class RTT_EXPORT RTT::InputPort< Eigen::VectorXd >;
template class RTT_EXPORT RTT::Property< Eigen::VectorXd >;
template class RTT_EXPORT RTT::Attribute< Eigen::VectorXd >;
template class RTT_EXPORT RTT::Constant< Eigen::VectorXd >;

template class RTT_EXPORT RTT::internal::DataSourceTypeInfo< Eigen::MatrixXd >;
template class RTT_EXPORT RTT::internal::DataSource< Eigen::MatrixXd >;
template class RTT_EXPORT RTT::internal::AssignableDataSource< Eigen::MatrixXd >;
template class RTT_EXPORT RTT::internal::AssignCommand< Eigen::MatrixXd >;
template class RTT_EXPORT RTT::internal::ValueDataSource< Eigen::MatrixXd >;
template class RTT_EXPORT RTT::internal::ConstantDataSource< Eigen::MatrixXd >;
template class RTT_EXPORT RTT::internal::ReferenceDataSource< Eigen::MatrixXd >;
template class RTT_EXPORT RTT::OutputPort< Eigen::MatrixXd >;
template class RTT_EXPORT RTT::InputPort< Eigen::MatrixXd >;
template class RTT_EXPORT RTT::Property< Eigen::MatrixXd >;
template class RTT_EXPORT RTT::Attribute< Eigen::MatrixXd >;
template class RTT_EXPORT RTT::Constant< Eigen::MatrixXd >;
>>>>>>> aeff2ba2


#include <Eigen/Core>
namespace Eigen{

    using namespace RTT;
    using namespace RTT::detail;
    using namespace RTT::types;

    std::istream& operator>>(std::istream &is,MatrixXd& v){
      return is;
    }
    std::istream& operator>>(std::istream &is,VectorXd& v){
      return is;
    }

    double& get_item(VectorXd& v, int index)
    {
        if (index >= (int) (v.size()) || index < 0)
            return RTT::internal::NA<double&>::na();
        return v[index];
    }
<<<<<<< HEAD

    double get_item_copy(const VectorXd& v, int index)
    {
        if (index >= (int) (v.size()) || index < 0)
            return RTT::internal::NA<double>::na();
        return v[index];
    }

=======

    double get_item_copy(const VectorXd& v, int index)
    {
        if (index >= (int) (v.size()) || index < 0)
            return RTT::internal::NA<double>::na();
        return v[index];
    }

>>>>>>> aeff2ba2
    int get_size(const VectorXd& v)
    {
        return v.size();
    }

    struct VectorTypeInfo : public types::TemplateTypeInfo<VectorXd,true>
    {
        VectorTypeInfo():TemplateTypeInfo<VectorXd, true >("eigen_vector")
        {
        };

<<<<<<< HEAD
=======
        bool resize(base::DataSourceBase::shared_ptr arg, int size) const
        {
            if (arg->isAssignable()) {
                typename RTT::internal::AssignableDataSource<VectorXd>::shared_ptr asarg = RTT::internal::AssignableDataSource<VectorXd>::narrow( arg.get() );
                asarg->set().resize( size );
                asarg->updated();
                return true;
            }
            return false;
        }

>>>>>>> aeff2ba2
        virtual std::vector<std::string> getMemberNames() const {
            // only discover the parts of this struct:
            std::vector<std::string> result;
            result.push_back("size");
            result.push_back("capacity");
            return result;
        }

        base::DataSourceBase::shared_ptr getMember(base::DataSourceBase::shared_ptr item, const std::string& name) const {
            // the only thing we do is to check for an integer in name, otherwise, assume a part (size) is accessed:
            try {
                unsigned int indx = boost::lexical_cast<unsigned int>(name);
                // @todo could also return a direct reference to item indx using another DS type that respects updated().
                return getMember( item, new RTT::internal::ConstantDataSource<int>(indx));
            } catch(...) {}

            return getMember( item, new RTT::internal::ConstantDataSource<std::string>(name) );
        }

        base::DataSourceBase::shared_ptr getMember(base::DataSourceBase::shared_ptr item,
                                                   base::DataSourceBase::shared_ptr id) const {
            // discover if user gave us a part name or index:
            typename RTT::internal::DataSource<int>::shared_ptr id_indx = RTT::internal::DataSource<int>::narrow( RTT::internal::DataSourceTypeInfo<int>::getTypeInfo()->convert(id).get() );
            typename RTT::internal::DataSource<string>::shared_ptr id_name = RTT::internal::DataSource<string>::narrow( id.get() );
            if ( id_name ) {
                if ( id_name->get() == "size" || id_name->get() == "capacity") {
                    try {
                        return RTT::internal::newFunctorDataSource(&get_size, RTT::internal::GenerateDataSource()(item.get()) );
                    } catch(...) {}
                }
            }

            if ( id_indx ) {
                try {
                    if ( item->isAssignable() )
                        return RTT::internal::newFunctorDataSource(&get_item, RTT::internal::GenerateDataSource()(item.get(), id_indx.get() ) );
                    else
                        return RTT::internal::newFunctorDataSource(&get_item_copy, RTT::internal::GenerateDataSource()(item.get(), id_indx.get() ) );
                } catch(...) {}
            }
            if (id_name) {
                log(Error) << "EigenVectorTypeInfo: No such member : " << id_name->get() << endlog();
            }
            if (id_indx) {
                log(Error) << "EigenVectorTypeInfo: Invalid index : " << id_indx->get() <<":"<< id_indx->getTypeName() << endlog();
            }
            if ( !id_name && ! id_indx)
                log(Error) << "EigenVectorTypeInfo: Not a member or index : " << id <<":"<< id->getTypeName() << endlog();
            return base::DataSourceBase::shared_ptr();
        }


        virtual bool decomposeTypeImpl(const VectorXd& vec, PropertyBag& targetbag) const
        {
            targetbag.setType("eigen_vector");
            int dimension = vec.rows();
            std::string str;

            if(!targetbag.empty())
                return false;

            for ( int i=0; i < dimension ; i++){
                std::stringstream out;
                out << i+1;
                str = out.str();
                targetbag.add( new Property<double>(str, str +"th element of vector",vec(i)) ); // Put variables in the bag
            }

            return true;
        };

      virtual bool composeTypeImpl(const PropertyBag& bag, VectorXd& result) const{

            if ( bag.getType() == "eigen_vector" ) {
                int dimension = bag.size();
                result.resize( dimension );

                // Get values
                for (int i = 0; i < dimension ; i++) {
                    std::stringstream out;
                    out << i+1;
                    Property<double> elem = bag.getProperty(out.str());
                    if(elem.ready())
                        result(i) = elem.get();
                    else{
                        log(Error)<<"Could not read element "<<i+1<<endlog();
                        return false;
                    }
                }
            }else{
                log(Error) << "Composing Property< VectorXd > :"
                           << " type mismatch, got type '"<< bag.getType()
                           << "', expected type "<<"eigen_vector."<<endlog();
                return false;
            }
            return true;
        };
    };

    struct MatrixTypeInfo : public types::TemplateTypeInfo<MatrixXd,true>{
        MatrixTypeInfo():TemplateTypeInfo<MatrixXd, true >("eigen_matrix"){
        };


        bool decomposeTypeImpl(const MatrixXd& mat, PropertyBag& targetbag) const{
            targetbag.setType("eigen_matrix");
            unsigned int dimension = mat.rows();
            if(!targetbag.empty())
                return false;

            for ( unsigned int i=0; i < dimension ; i++){
                std::stringstream out;
                out << i+1;
                targetbag.add( new Property<VectorXd >(out.str(), out.str() +"th row of matrix",mat.row(i) )); // Put variables in the bag
            }

            return true;
        };

        bool composeTypeImpl(const PropertyBag& bag, MatrixXd& result) const{
            if ( bag.getType() == "eigen_matrix" ) {
                unsigned int rows = bag.size();
                unsigned int cols = 0;
                // Get values
                for (unsigned int i = 0; i < rows ; i++) {
                    std::stringstream out;
                    out << i+1;
                    Property<PropertyBag> row_bag =  bag.getProperty(out.str());
                    if(!row_bag.ready()){
                        log(Error)<<"Could not read row "<<i+1<<endlog();
                        return false;
                    }
                    Property<VectorXd > row_p(row_bag.getName(),row_bag.getDescription());
                    if(!(row_p.compose(row_bag))){
                        log(Error)<<"Could not compose row "<<i+1<<endlog();
                        return false;
                    }
                    if(row_p.ready()){
                        if(i==0){
                            cols = row_p.get().size();
                            result.resize(rows,cols);
                        } else
                            if(row_p.get().rows()!=(int)cols){
                                log(Error)<<"Row "<<i+1<<" size does not match matrix columns"<<endlog();
                                return false;
                            }
                        result.row(i)=row_p.get();
                    }else{
                        log(Error)<<"Property of Row "<<i+1<<"was not ready for use"<<endlog();
                        return false;
                    }
                }
            }else {
                log(Error) << "Composing Property< MatrixXd > :"
                           << " type mismatch, got type '"<< bag.getType()
                           << "', expected type "<<"ublas_matrix."<<endlog();
                return false;
            }
            return true;
        };
    };

    struct vector_index
        : public std::binary_function<const VectorXd&, int, double>
    {
        double operator()(const VectorXd& v, int index) const
        {
            if ( index >= (int)(v.size()) || index < 0)
                return 0.0;
            return v(index);
        }
    };

    struct get_size
        : public std::unary_function<const VectorXd&, int>
    {
        int operator()(const VectorXd& cont ) const
        {
            return cont.rows();
        }
    };

    struct vector_index_value_constructor
        : public std::binary_function<int,double,const VectorXd&>
    {
        typedef const VectorXd& (Signature)( int, double );
        mutable boost::shared_ptr< VectorXd > ptr;
        vector_index_value_constructor() :
            ptr( new VectorXd ){}
        const VectorXd& operator()(int size,double value ) const
        {
            ptr->resize(size);
            (*ptr)=Eigen::VectorXd::Constant(size,value);
            return *(ptr);
        }
    };

    struct vector_index_array_constructor
        : public std::unary_function<std::vector<double >,const VectorXd&>
    {
        typedef const VectorXd& (Signature)( std::vector<double > );
        mutable boost::shared_ptr< VectorXd > ptr;
        vector_index_array_constructor() :
            ptr( new VectorXd ){}
        const VectorXd& operator()(std::vector<double > values) const
        {
            (*ptr)=VectorXd::Map(&values[0],values.size());
            return *(ptr);
        }
    };

    struct vector_index_constructor
        : public std::unary_function<int,const VectorXd&>
    {
        typedef const VectorXd& (Signature)( int );
        mutable boost::shared_ptr< VectorXd > ptr;
        vector_index_constructor() :
            ptr( new VectorXd() ){}
        const VectorXd& operator()(int size ) const
        {
            ptr->resize(size);
            return *(ptr);
        }
    };

    struct matrix_index
        : public std::ternary_function<const MatrixXd&, int, int, double>
    {
        double operator()(const MatrixXd& m, int i, int j) const{
            if ( i >= (int)(m.rows()) || i < 0 || j<0 || j>= (int)(m.cols()))
                return 0.0;
            return m(i,j);
        }
    };

    struct matrix_i_j_constructor
        : public std::binary_function<int,int,const MatrixXd&>
    {
        typedef const MatrixXd& (Signature)( int, int );
        mutable boost::shared_ptr< MatrixXd > ptr;
        matrix_i_j_constructor() :
            ptr( new MatrixXd() ){}
        const MatrixXd& operator()(int size1,int size2) const
        {
            ptr->resize(size1,size2);
            return *(ptr);
        }
    };


    std::string EigenToolkitPlugin::getName()
    {
        return "Eigen";
    }

    bool EigenToolkitPlugin::loadTypes()
    {
        RTT::types::TypeInfoRepository::Instance()->addType( new VectorTypeInfo() );
        RTT::types::TypeInfoRepository::Instance()->addType( new MatrixTypeInfo() );
        return true;
    }

    bool EigenToolkitPlugin::loadConstructors()
    {
        RTT::types::Types()->type("eigen_vector")->addConstructor(types::newConstructor(vector_index_constructor()));
        RTT::types::Types()->type("eigen_vector")->addConstructor(types::newConstructor(vector_index_value_constructor()));
        RTT::types::Types()->type("eigen_vector")->addConstructor(types::newConstructor(vector_index_array_constructor()));
        RTT::types::Types()->type("eigen_matrix")->addConstructor(types::newConstructor(matrix_i_j_constructor()));
        return true;
    }

    bool EigenToolkitPlugin::loadOperators()
    {
        RTT::types::OperatorRepository::Instance()->add( newBinaryOperator( "[]", vector_index() ) );
        //RTT::types::OperatorRepository::Instance()->add( newDotOperator( "size", get_size() ) );
        //RTT::types::OperatorRepository::Instance()->add( newTernaryOperator( "[,]", matrix_index() ) );
        return true;
    }
}

ORO_TYPEKIT_PLUGIN(Eigen::EigenToolkitPlugin)<|MERGE_RESOLUTION|>--- conflicted
+++ resolved
@@ -33,8 +33,6 @@
 #include <rtt/internal/FusedFunctorDataSource.hpp>
 #include <rtt/internal/DataSourceGenerator.hpp>
 #include <boost/lexical_cast.hpp>
-<<<<<<< HEAD
-=======
 
 
 template class RTT_EXPORT RTT::internal::DataSourceTypeInfo< Eigen::VectorXd >;
@@ -62,7 +60,6 @@
 template class RTT_EXPORT RTT::Property< Eigen::MatrixXd >;
 template class RTT_EXPORT RTT::Attribute< Eigen::MatrixXd >;
 template class RTT_EXPORT RTT::Constant< Eigen::MatrixXd >;
->>>>>>> aeff2ba2
 
 
 #include <Eigen/Core>
@@ -85,7 +82,6 @@
             return RTT::internal::NA<double&>::na();
         return v[index];
     }
-<<<<<<< HEAD
 
     double get_item_copy(const VectorXd& v, int index)
     {
@@ -94,16 +90,7 @@
         return v[index];
     }
 
-=======
-
-    double get_item_copy(const VectorXd& v, int index)
-    {
-        if (index >= (int) (v.size()) || index < 0)
-            return RTT::internal::NA<double>::na();
-        return v[index];
-    }
-
->>>>>>> aeff2ba2
+
     int get_size(const VectorXd& v)
     {
         return v.size();
@@ -115,8 +102,6 @@
         {
         };
 
-<<<<<<< HEAD
-=======
         bool resize(base::DataSourceBase::shared_ptr arg, int size) const
         {
             if (arg->isAssignable()) {
@@ -128,7 +113,6 @@
             return false;
         }
 
->>>>>>> aeff2ba2
         virtual std::vector<std::string> getMemberNames() const {
             // only discover the parts of this struct:
             std::vector<std::string> result;
