^^^^^^^^^^^^^^^^^^^^^^^^^^^^^^^^^^^^^^^^^
Changelog for package rtt_kdl_conversions
^^^^^^^^^^^^^^^^^^^^^^^^^^^^^^^^^^^^^^^^^

<<<<<<< HEAD
2.9.0 (2017-05-02)
------------------
* rtt_kdl_conversions: removed operations for deprecated functions
* Added individual changelogs and bumped versions to 2.9.0
* Contributors: Johannes Meyer
=======
2.8.6 (2017-11-15)
------------------
>>>>>>> 949b1710

2.8.5 (2017-03-28)
------------------

2.8.4 (2016-11-26)
------------------

2.8.3 (2016-07-20)
------------------

2.8.2 (2015-06-12)
------------------
* see `rtt_ros_integratoin/CHANGELOG.rst <../rtt_ros_integration/CHANGELOG.rst>`_<|MERGE_RESOLUTION|>--- conflicted
+++ resolved
@@ -2,16 +2,14 @@
 Changelog for package rtt_kdl_conversions
 ^^^^^^^^^^^^^^^^^^^^^^^^^^^^^^^^^^^^^^^^^
 
-<<<<<<< HEAD
 2.9.0 (2017-05-02)
 ------------------
 * rtt_kdl_conversions: removed operations for deprecated functions
 * Added individual changelogs and bumped versions to 2.9.0
 * Contributors: Johannes Meyer
-=======
+
 2.8.6 (2017-11-15)
 ------------------
->>>>>>> 949b1710
 
 2.8.5 (2017-03-28)
 ------------------
