<package>
  <name>rtt_std_msgs</name>
<<<<<<< HEAD
  <version>2.8.0</version>
  <description>Provides an rtt typekit for ROS std_msgs messages.
=======
  <version>2.7.0</version>
  <description>

    Provides an rtt typekit for ROS std_msgs messages.
>>>>>>> c22df945

    It allows you to use ROS messages transparently in
    RTT components and applications.

    This package was automatically generated by the
    create_rtt_msgs generator and should not be manually
    modified.

    See the http://ros.org/wiki/std_msgs documentation
    for the documentation of the ROS messages in this
    typekit.

  </description>
  <maintainer email="orocos-dev@lists.mech.kuleuven.be">Orocos Developers</maintainer>
  <license>BSD</license>

  <buildtool_depend>catkin</buildtool_depend>

  <build_depend>rtt_roscomm</build_depend>
  <build_depend>std_msgs</build_depend>

  <run_depend>rtt_roscomm</run_depend>
  <run_depend>std_msgs</run_depend>

  <export>
    <rtt_ros>
      <plugin_depend>rtt_roscomm</plugin_depend>
    </rtt_ros>
  </export>
</package><|MERGE_RESOLUTION|>--- conflicted
+++ resolved
@@ -1,14 +1,9 @@
 <package>
   <name>rtt_std_msgs</name>
-<<<<<<< HEAD
   <version>2.8.0</version>
-  <description>Provides an rtt typekit for ROS std_msgs messages.
-=======
-  <version>2.7.0</version>
   <description>
 
     Provides an rtt typekit for ROS std_msgs messages.
->>>>>>> c22df945
 
     It allows you to use ROS messages transparently in
     RTT components and applications.
