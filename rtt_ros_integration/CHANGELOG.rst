--- conflicted
+++ resolved
@@ -2,13 +2,11 @@
 Orocos RTT/ROS Integration Changelog
 ^^^^^^^^^^^^^^^^^^^^^^^^^^^^^^^^^^^^
 
-<<<<<<< HEAD
 Forthcoming
 -----------
-=======
+
 2.8.3 (2016-07-20)
 ------------------
->>>>>>> a42b130c
 * Please check the changelogs of the individual packages, e.g.:
 
   - `rtt_roscomm <../rtt_roscomm/CHANGELOG.rst>`_
