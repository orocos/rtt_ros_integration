--- conflicted
+++ resolved
@@ -2,15 +2,13 @@
 Changelog for package rtt_rospack
 ^^^^^^^^^^^^^^^^^^^^^^^^^^^^^^^^^
 
-<<<<<<< HEAD
 2.9.0 (2017-05-02)
 ------------------
 * Added individual changelogs and bumped versions to 2.9.0
 * Contributors: Johannes Meyer
-=======
+
 2.8.6 (2017-11-15)
 ------------------
->>>>>>> 949b1710
 
 2.8.5 (2017-03-28)
 ------------------
