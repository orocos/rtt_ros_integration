/***************************************************************************
  tag: Ruben Smits  Tue Nov 16 09:19:02 CET 2010  ros_plugin.cpp

                        ros_plugin.cpp -  description
                           -------------------
    begin                : Tue November 16 2010
    copyright            : (C) 2010 Ruben Smits
    email                : first.last@mech.kuleuven.be

 ***************************************************************************
 *   This library is free software; you can redistribute it and/or         *
 *   modify it under the terms of the GNU Lesser General Public            *
 *   License as published by the Free Software Foundation; either          *
 *   version 2.1 of the License, or (at your option) any later version.    *
 *                                                                         *
 *   This library is distributed in the hope that it will be useful,       *
 *   but WITHOUT ANY WARRANTY; without even the implied warranty of        *
 *   MERCHANTABILITY or FITNESS FOR A PARTICULAR PURPOSE.  See the GNU     *
 *   Lesser General Public License for more details.                       *
 *                                                                         *
 *   You should have received a copy of the GNU Lesser General Public      *
 *   License along with this library; if not, write to the Free Software   *
 *   Foundation, Inc., 59 Temple Place,                                    *
 *   Suite 330, Boston, MA  02111-1307  USA                                *
 *                                                                         *
 ***************************************************************************/


#include <rtt/plugin/Plugin.hpp>
#include <rtt/TaskContext.hpp>
#include <rtt/Activity.hpp>
#include <rtt/Logger.hpp>
#include <rtt/os/startstop.h>
#include <ros/ros.h>

using namespace RTT;
extern "C" {
  bool loadRTTPlugin(RTT::TaskContext* c){
    log(Info)<<"Initializing ROS node"<<endlog();
    if(!ros::isInitialized()){
        int argc =__os_main_argc();
        char ** argv = __os_main_argv();
        ros::init(argc,argv,"rtt",ros::init_options::AnonymousName);
      if(ros::master::check())
          ros::start();
      else{
          log(Warning)<<"'roscore' is not running: no ROS functions will be available."<<endlog();
          ros::shutdown();
          return true;
      }
    }
    static ros::AsyncSpinner spinner(1); // Use 1 threads
    spinner.start();
    log(Info)<<"ROS node spinner started"<<endlog();
<<<<<<< HEAD
=======
    loadROSService();

>>>>>>> 98e07785
    return true;
  }
  std::string getRTTPluginName (){
    return "rosnode";
  }
  std::string getRTTTargetName (){
    return OROCOS_TARGET_NAME;
  }
}
<|MERGE_RESOLUTION|>--- conflicted
+++ resolved
@@ -52,11 +52,6 @@
     static ros::AsyncSpinner spinner(1); // Use 1 threads
     spinner.start();
     log(Info)<<"ROS node spinner started"<<endlog();
-<<<<<<< HEAD
-=======
-    loadROSService();
-
->>>>>>> 98e07785
     return true;
   }
   std::string getRTTPluginName (){
