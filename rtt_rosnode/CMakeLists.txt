--- conflicted
+++ resolved
@@ -3,7 +3,7 @@
 project(rtt_rosnode)
 # Load catkin and all dependencies required for this package
 # TODO: remove all from COMPONENTS that are not catkin packages.
-find_package(catkin REQUIRED COMPONENTS roscpp roslib rtt_rospack rosbuild)
+find_package(catkin REQUIRED COMPONENTS roscpp rtt_rospack)
 
 # include_directories(include ${Boost_INCLUDE_DIR} ${catkin_INCLUDE_DIRS})
 # CATKIN_MIGRATION: removed during catkin migration
@@ -11,33 +11,9 @@
 
 project(rtt_rosnode)
 
-<<<<<<< HEAD
-
-# CATKIN_MIGRATION: removed during catkin migration
-# include($ENV{ROS_ROOT}/core/rosbuild/rosbuild.cmake)
-
-# Set the build type.  Options are:
-#  Coverage       : w/ debug symbols, w/o optimization, w/ code-coverage
-#  Debug          : w/ debug symbols, w/o optimization
-#  Release        : w/o debug symbols, w/ optimization
-#  RelWithDebInfo : w/ debug symbols, w/ optimization
-#  MinSizeRel     : w/o debug symbols, w/ optimization, stripped binaries
-set(ROS_BUILD_TYPE MinSizeRel)
-
-find_package(OROCOS-RTT REQUIRED)
-
-##############################################################################
-# FIXME: We need to install this RTTPlugin cmake file with ocl, previously, it
-# was just grabbed from the source in rosbuild, and now, it's copied to the
-# local directory
-list(APPEND CMAKE_MODULE_PATH ${CMAKE_CURRENT_SOURCE_DIR}/cmake)
-find_package(RTTPlugin REQUIRED rtt-marshalling)
-##############################################################################
-
-=======
 find_package(OROCOS-RTT REQUIRED rtt-marshalling)
 find_package(catkin REQUIRED COMPONENTS roscpp)
->>>>>>> f2aff9be
+
 # Defines the orocos_* cmake macros. See that file for additional
 # documentation.
 include(${OROCOS-RTT_USE_FILE_PATH}/UseOROCOS-RTT.cmake)
@@ -53,34 +29,6 @@
 
 
 #common commands for building c++ executables and libraries
-<<<<<<< HEAD
-orocos_plugin(${PROJECT_NAME} 
-  src/ros_plugin.cpp 
-  src/ros_publish_activity.cpp
-  src/rtt_ros_service.cpp)
-target_link_libraries(${PROJECT_NAME} ${catkin_LIBRARIES})
-
-# build ROS param as a separate service
-orocos_service(rtt_rosparam_service src/rtt_rosparam_service.cpp)
-target_link_libraries(rtt_rosparam_service ${RTT_PLUGIN_rtt-marshalling_LIBRARIES} ${catkin_LIBRARIES})
-
-orocos_typekit( rtt-ros-primitives-typekit
-  ${CMAKE_CURRENT_SOURCE_DIR}/src/orocos/types/ros_primitives_typekit_plugin.cpp
-  ${CMAKE_CURRENT_SOURCE_DIR}/src/orocos/types/ros_time_type.cpp
-  ${CMAKE_CURRENT_SOURCE_DIR}/src/orocos/types/ros_uint8_type.cpp
-  ${CMAKE_CURRENT_SOURCE_DIR}/src/orocos/types/ros_int8_type.cpp
-  ${CMAKE_CURRENT_SOURCE_DIR}/src/orocos/types/ros_uint16_type.cpp
-  ${CMAKE_CURRENT_SOURCE_DIR}/src/orocos/types/ros_int16_type.cpp
-  ${CMAKE_CURRENT_SOURCE_DIR}/src/orocos/types/ros_uint32_type.cpp
-  ${CMAKE_CURRENT_SOURCE_DIR}/src/orocos/types/ros_int32_type.cpp
-  ${CMAKE_CURRENT_SOURCE_DIR}/src/orocos/types/ros_uint64_type.cpp
-  ${CMAKE_CURRENT_SOURCE_DIR}/src/orocos/types/ros_int64_type.cpp
-  ${CMAKE_CURRENT_SOURCE_DIR}/src/orocos/types/ros_float32_type.cpp
-  ${CMAKE_CURRENT_SOURCE_DIR}/src/orocos/types/ros_float64_type.cpp
-  ${CMAKE_CURRENT_SOURCE_DIR}/src/orocos/types/ros_string_type.cpp )
-
-orocos_generate_package()
-=======
 orocos_plugin(rtt_rosnode src/ros_plugin.cpp src/ros_publish_activity.cpp src/rtt_ros_service.cpp)
 target_link_libraries(rtt_rosnode ${catkin_LIBRARIES})
 
@@ -104,8 +52,7 @@
 
 install(FILES cmake/GenerateRTTtypekit.cmake DESTINATION ${CATKIN_PACKAGE_SHARE_DESTINATION}/cmake)
 
-
->>>>>>> f2aff9be
+orocos_generate_package()
 
 # TODO: fill in what other packages will need to use this package
 ## DEPENDS: system dependencies of this project that dependent projects also need
@@ -113,7 +60,7 @@
 ## INCLUDE_DIRS: 
 ## LIBRARIES: libraries you create in this project that dependent projects also need
 catkin_package(
-    DEPENDS roscpp roslib rtt rtt_rospack ocl rosbuild
+    DEPENDS roscpp rtt rtt_rospack ocl
     CATKIN_DEPENDS # TODO
     INCLUDE_DIRS # TODO include
     LIBRARIES # TODO
