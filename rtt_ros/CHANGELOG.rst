^^^^^^^^^^^^^^^^^^^^^^^^^^^^^
Changelog for package rtt_ros
^^^^^^^^^^^^^^^^^^^^^^^^^^^^^

<<<<<<< HEAD
2.9.0 (2017-05-02)
------------------
* rtt_std_msgs: added a transport plugin for ROS primitive types
* Contributors: Johannes Meyer
=======
2.8.6 (2017-11-15)
------------------
>>>>>>> d2d1d623

2.8.5 (2017-03-28)
------------------
* Merge pull request `#85 <https://github.com/orocos/rtt_ros_integration/issues/85>`_ from meyerj/ros-primitives-transport-indigo-devel
  Added a ROS transport plugin for primitive types (indigo-devel)
* Contributors: Johannes Meyer

2.8.4 (2016-11-26)
------------------
* rtt_ros: fixed comment in rtt_ros/scripts/deployer-corba
* Merge pull request `#40 <https://github.com/orocos/rtt_ros_integration/issues/40>`_ from ahoarau/corba-deployer
  add Corba deployer scripts
* rtt_ros: fixed rttlua.launch for the SCREEN:=false case (fix `#72 <https://github.com/orocos/rtt_ros_integration/issues/72>`_)
* Contributors: Johannes Meyer, Antoine Hoarau

2.8.3 (2016-07-20)
------------------

2.8.2 (2015-06-12)
------------------

2.8.1 (2015-03-16)
------------------

2.7.2 (2015-07-21)
------------------
* see `rtt_ros_integratoin/CHANGELOG.rst <../rtt_ros_integration/CHANGELOG.rst>`_<|MERGE_RESOLUTION|>--- conflicted
+++ resolved
@@ -2,15 +2,13 @@
 Changelog for package rtt_ros
 ^^^^^^^^^^^^^^^^^^^^^^^^^^^^^
 
-<<<<<<< HEAD
 2.9.0 (2017-05-02)
 ------------------
 * rtt_std_msgs: added a transport plugin for ROS primitive types
 * Contributors: Johannes Meyer
-=======
+
 2.8.6 (2017-11-15)
 ------------------
->>>>>>> d2d1d623
 
 2.8.5 (2017-03-28)
 ------------------
