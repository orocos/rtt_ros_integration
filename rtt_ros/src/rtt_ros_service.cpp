--- conflicted
+++ resolved
@@ -17,14 +17,6 @@
 
 #include <rtt/deployment/ComponentLoader.hpp>
 #include <rtt/Logger.hpp>
-<<<<<<< HEAD
-#include <rtt/os/StartStopManager.hpp>
-#include <rtt/plugin/PluginLoader.hpp>
-#include <rtt/types/TypekitRepository.hpp>
-#include <rtt/scripting/Scripting.hpp>
-#include <rtt/internal/GlobalService.hpp>
-=======
->>>>>>> 27e10b36
 
 #include <ros/package.h>
 #include <rospack/rospack.h>
@@ -37,30 +29,8 @@
  */
 class ROSService {
 public:
-<<<<<<< HEAD
-  int protocol_id;
   /**
-   * Instantiates this service.
-   * @param owner The owner or null in case of global.
-   */
-  ROSService(TaskContext* owner) 
-    : Service("ros", owner)
-  {
-    this->doc("RTT service for loading RTT plugins ");
-
-    // ROS Package-importing
-    this->addOperation("import", &ROSService::import, this).doc(
-        "Imports the Orocos plugins from a given ROS package (if found) along with the plugins of all of the package's run or exec dependencies as listed in the package.xml.").arg(
-            "package", "The ROS package name.");
-  }
-
-  std::set<std::string> executed_scripts_;
-
-=======
->>>>>>> 27e10b36
-  /**
-   * Returns a ConnPolicy object for streaming to or from 
-   * the given ROS topic. No buffering is done.
+   * Import a ROS package and all of its rtt_ros/plugin_depend dependencies
    */
   static bool import(const std::string& package)
   {
@@ -239,10 +209,6 @@
 };
 
 void loadROSService(){
-<<<<<<< HEAD
-  RTT::Service::shared_ptr rts(new ROSService(NULL));
-  RTT::internal::GlobalService::Instance()->addService(rts);
-=======
   RTT::Service::shared_ptr ros = RTT::internal::GlobalService::Instance()->provides("ros");
 
   ros->doc("RTT service for loading RTT plugins ");
@@ -254,7 +220,6 @@
 
   ros->provides("time")->addOperation("now", &rtt_ros::time::now).doc(
       "Get a ros::Time structure based on the RTT time source.");
->>>>>>> 27e10b36
 }
 
 using namespace RTT;
